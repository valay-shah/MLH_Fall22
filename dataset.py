--- conflicted
+++ resolved
@@ -249,13 +249,6 @@
         self.split = split
         self.df_whole = pd.read_csv(os.path.join(self.root_dir_txt, "cxr-record-list.csv"))   ##/home/vs2393/mlh/MLH_Fall22/dataset.py
         row_size = self.df_whole.shape[0]
-<<<<<<< HEAD
-
-        if split == "train":
-            self.df = self.df_whole[1:row_size*0.7]
-        else:
-            self.df = self.df_whole[row_size*0.7:]
-=======
         self.df = self.df_whole
         with open('missing_reports.txt', 'r') as f:
             lines = f.readlines()
@@ -269,7 +262,6 @@
         #    self.df = self.df_whole.iloc[1:int(row_size*0.7)]
         # else:
         #     self.df = self.df_whole.iloc[int(row_size*0.7):]
->>>>>>> 96736a08
         # TODO: rename to actual MIMIC-CXR unzipped directory name
         # if root_dir is None:
         #     self.root_dir = os.path.join(os.getcwd(), 'MIMIC-CXR-TEST')
@@ -303,20 +295,14 @@
         image_path_with_jpg = image_path_with_dcm.split(".")[0] + ".jpg"
         image_path = os.path.join(self.root_dir_img, image_path_with_jpg)
         image = Image.open(image_path).convert('RGB')
-<<<<<<< HEAD
-
-        report_path = "/".join(self.df[index+1][3].split("/")[:-1]) + ".txt"
-=======
         if self.image_transform is not None:
             image = self.image_transform(image)
         #print(type(image))
         report_path = "/".join(self.df.loc[index+1][3].split("/")[:-1]) + ".txt"
->>>>>>> 96736a08
         report_path = os.path.join(self.root_dir_txt, report_path)
 
         with open(report_path, 'r') as f:
             lines = f.readlines()
-<<<<<<< HEAD
 
         #Find where FINDINGS and IMPRESSION start
         fin_start, fin_end, imp_start, imp_end = fin_imp_place(lines)
@@ -343,59 +329,6 @@
                 imp_fin = findings + impression
                 imp_fin_session = tokenized_session(imp_fin)
                 tokenized_impression = self.tokenizer(imp_fin_session, padding='max_length', truncation=True, max_length=512, return_tensors='pt', shuffle=True)
-=======
-        #print(lines)
-        fin, imp = None, None
-        for i in range(len(lines)):
-            line = lines[i]
-            if 'FINDINGS' in line:
-                fin = i
-            if 'IMPRESSION' in line:
-                imp = i
-
-        #Slice FINDINGS and IMPRESSIONS from the report
-        if self.text_req == "findings":
-            if fin is not None:
-                findings = lines[fin+2: imp-1]
-                finding_session = ''
-                for line in findings:
-                    line = re.sub(r'[\n,.]', '', line)
-                    line = re.sub(r'^ ', '', line)
-                    finding_session += line
-                #finding_session_array = finding_session.split(".")
-                #shuffled_sentences = ".".join(random.shuffle(finding_session_array))
-                tokenized_finding = self.tokenizer(finding_session, padding='max_length', truncation=True, max_length=512, return_tensors='pt')
-                return {'image': image, 'report': tokenized_finding}
-
-        elif self.text_req == "impressions":
-            if imp is not None:
-                impression = lines[imp+2:]
-                impression_session = ''
-                for line in impression:
-                    line = re.sub(r'[\n,.]', '', line)
-                    line = re.sub(r'^ ', '', line)
-                    impression_session += line
-                #impression_session_array = impression_session.split(".")
-                #shuffled_sentences = ".".join(random.shuffle(impression_session_array))
-                tokenized_impression = self.tokenizer(impression_session, padding='max_length', truncation=True, max_length=512, return_tensors='pt')
-                return {'image': image, 'report': tokenized_impression}
-
-        else:
-            #print(fin is None)
-            #print(fin)
-            #print(imp is None)
-            #print(imp)
-            if fin is not None and imp is not None:
-                imp_fin = lines[fin+2:]
-                imp_fin_session = ''
-                for line in imp_fin:
-                    line = re.sub(r'[\n,.]', '', line)
-                    line = re.sub(r'^ ', '', line)
-                    imp_fin_session += line
-                #imp_fin_session_array = imp_fin_session.split(".")
-                #shuffled_sentences = ".".join(random.shuffle(imp_fin_session_array))
-                tokenized_impression = self.tokenizer(imp_fin_session, padding='max_length', truncation=True, max_length=512, return_tensors='pt')
->>>>>>> 96736a08
                 return {'image': image, 'report': tokenized_impression}
         
             
